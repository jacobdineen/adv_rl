--- conflicted
+++ resolved
@@ -1,174 +1,122 @@
-# -*- coding: utf-8 -*-
-import argparse
-import gc
-<<<<<<< HEAD
-=======
-import logging
->>>>>>> 217bfa03
-
-import torch
-from torch import nn
-from torchvision import datasets, transforms
-from torchvision.models import resnet18
-<<<<<<< HEAD
-from tqdm import tqdm
-
-from src.classifiers import DQNDNN
-=======
->>>>>>> 217bfa03
-
-DEVICE = torch.device("cuda:0" if torch.cuda.is_available() else "cpu")
-logging.basicConfig(level=logging.INFO)
-
-
-def test_model_accuracy(model, test_data) -> float:
-    """
-    Test the accuracy of a model on the test set.
-
-    Args:
-        model(str): The name of the model to test.
-
-    Returns:
-        float: The accuracy of the model on the test set.
-    """
-
-    total_correct = 0
-
-    for batch in test_data:
-        images, labels = batch
-        images = images.to(DEVICE)
-        labels = labels.to(DEVICE)
-        with torch.no_grad():
-            output = model(images)
-            _, pred = torch.max(output, dim=1)
-            total_correct += torch.sum(pred == labels).item()
-
-    return total_correct / len(test_data.dataset)
-
-
-def train_model(dataset_name, save_path, batch_size, num_epochs, eval: bool = True):
-    if dataset_name.lower() not in ["mnist", "cifar"]:
-        raise ValueError(f"dataset_name must be one of ['mnist', 'cifar'], not {dataset_name}")
-
-    # Define a transform to normalize the data
-    transform = transforms.Compose(
-        [
-            transforms.ToTensor(),  # Converts PIL image or numpy.ndarray to tensor
-            transforms.Normalize((0.5,), (0.5,)),  # Normalize the data
-        ]
-    )
-
-    # Download and load the dataset
-    if dataset_name.lower() == "mnist":
-        print(f"====> Loading {dataset_name} data")
-        train_set = datasets.MNIST("./data", train=True, download=True, transform=transform)
-        test_set = datasets.MNIST("./data", train=False, download=True, transform=transform)
-        train_loader = torch.utils.data.DataLoader(train_set, batch_size=batch_size, shuffle=True)
-        test_loader = torch.utils.data.DataLoader(test_set, batch_size=batch_size, shuffle=False)
-        model = resnet18(num_classes=10)
-        model.conv1 = nn.Conv2d(1, 64, kernel_size=(7, 7), stride=(2, 2), padding=(3, 3), bias=False)
-        model = model.to(DEVICE)
-    elif dataset_name.lower() == "cifar":
-        # Handle other datasets if needed
-        print(f"====> Loading {dataset_name} data")
-        transform = transforms.Compose(
-            [
-                transforms.ToTensor(),
-                transforms.Normalize((0.5, 0.5, 0.5), (0.5, 0.5, 0.5)),
-            ]
-        )
-        train_set = datasets.CIFAR10("./data", train=True, download=True, transform=transform)
-        test_set = datasets.CIFAR10("./data", train=False, download=True, transform=transform)
-        train_loader = torch.utils.data.DataLoader(train_set, batch_size=batch_size, shuffle=True)
-        test_loader = torch.utils.data.DataLoader(test_set, batch_size=batch_size, shuffle=False)
-        model = resnet18(num_classes=10)
-<<<<<<< HEAD
-        model = model.to(device)
-    elif dataset_name.lower() == "mnist2":
-        print(f"====> Loading {dataset_name} data")
-        train_set = datasets.MNIST(
-            "./data", train=True, download=True, transform=transform
-        )
-        test_set = datasets.MNIST(
-            "./data", train=False, download=True, transform=transform
-        )
-        train_loader = torch.utils.data.DataLoader(
-            train_set, batch_size=batch_size, shuffle=True
-        )
-        test_loader = torch.utils.data.DataLoader(
-            test_set, batch_size=batch_size, shuffle=False
-        )
-        # Initialize the DQNDNN model
-        model = DQNDNN()
-        model = model.to(device)
-
-=======
-        model = model.to(DEVICE)
->>>>>>> 217bfa03
-    # Other hyperparameters and optimizer setup
-    learning_rate = 0.01
-    criterion = nn.CrossEntropyLoss()
-    optimizer = torch.optim.SGD(model.parameters(), lr=learning_rate, weight_decay=0.001, momentum=0.9)
-    print(f"====> num_epochs: {num_epochs}")
-    print(f"====> learning_rate: {learning_rate}")
-    print(f"====> Started training Resnet-18 {dataset_name} model")
-    print(f"====> using DEVICE: {DEVICE}")
-
-<<<<<<< HEAD
-    for epoch in tqdm(range(num_epochs)):
-        for i, (images, labels) in tqdm(enumerate(train_loader)):
-            # Move tensors to the configured device
-            images = images.to(device)
-            labels = labels.to(device)
-=======
-    for epoch in range(num_epochs):
-        for _, (images, labels) in enumerate(train_loader):
-            # Move tensors to the configured DEVICE
-            images = images.to(DEVICE)
-            labels = labels.to(DEVICE)
->>>>>>> 217bfa03
-
-            # Forward pass
-            outputs = model(images)
-            loss = criterion(outputs, labels)
-
-            # Backward and optimize
-            optimizer.zero_grad()
-            loss.backward()
-            optimizer.step()
-
-            del images, labels, outputs
-            torch.cuda.empty_cache()
-            gc.collect()
-
-        print("Epoch [{}/{}], Loss: {:.4f}".format(epoch + 1, num_epochs, loss.item()))
-
-    print(f"====> Finished training {dataset_name} model")
-
-    # eval model on test set here
-    if eval:
-        logging.info("Evaluating model on test set")
-        model.eval()
-        test_accuracy = test_model_accuracy(model, test_loader)
-        print(f"====> Test accuracy of {dataset_name} model: {test_accuracy}")
-
-    print(f"====> Saving {dataset_name} model to {save_path}/{dataset_name}.pth")
-    torch.save(model.state_dict(), f"{save_path}/{dataset_name}.pth")
-    print(f"====> Saved {dataset_name} model to {save_path}/{dataset_name}.pth")
-
-
-if __name__ == "__main__":
-    parser = argparse.ArgumentParser(description="Train a model with a specific dataset")
-    parser.add_argument("dataset_name", type=str, help="Name of the dataset")
-    parser.add_argument(
-        "--location_path",
-        type=str,
-        default="src/model_weights",
-        help="Path to save the model",
-    )
-    parser.add_argument("--batch_size", type=int, default=128, help="Batch size for training")
-    parser.add_argument("--num_epochs", type=int, default=5, help="Number of epochs for training")
-    args = parser.parse_args()
-    print(args)
-
-    train_model(args.dataset_name, args.location_path, args.batch_size, args.num_epochs)
+# -*- coding: utf-8 -*-
+import argparse
+import gc
+import logging
+
+import torch
+from torch import nn
+from torchvision import datasets, transforms
+from torchvision.models import resnet18
+from tqdm import tqdm
+
+from src.classifiers import DQNDNN
+
+logging.basicConfig(level=logging.INFO)
+
+
+def train_model(dataset_name, save_path, batch_size, num_epochs):
+    # Set the device
+    device = torch.device("cuda" if torch.cuda.is_available() else "cpu")
+
+    # Define a transform to normalize the data
+    transform = transforms.Compose(
+        [
+            transforms.ToTensor(),  # Converts PIL image or numpy.ndarray to tensor
+            transforms.Normalize((0.5,), (0.5,)),  # Normalize the data
+        ]
+    )
+
+    # Download and load the dataset
+    if dataset_name.lower() == "mnist":
+        logging.info(f"====> Loading {dataset_name} data")
+        train_set = datasets.MNIST("./data", train=True, download=True, transform=transform)
+        # test_set = datasets.MNIST(
+        #     "./data", train=False, download=True, transform=transform
+        # )
+        train_loader = torch.utils.data.DataLoader(train_set, batch_size=batch_size, shuffle=True)
+        # test_loader = torch.utils.data.DataLoader(
+        #     test_set, batch_size=batch_size, shuffle=False
+        # )
+        model = resnet18(num_classes=10)
+        model.conv1 = nn.Conv2d(1, 64, kernel_size=(7, 7), stride=(2, 2), padding=(3, 3), bias=False)
+        model = model.to(device)
+    elif dataset_name.lower() == "cifar":
+        # Handle other datasets if needed
+        logging.info(f"====> Loading {dataset_name} data")
+        transform = transforms.Compose(
+            [
+                transforms.ToTensor(),
+                transforms.Normalize((0.5, 0.5, 0.5), (0.5, 0.5, 0.5)),
+            ]
+        )
+        train_set = datasets.CIFAR10("./data", train=True, download=True, transform=transform)
+        # test_set = datasets.CIFAR10(
+        #     "./data", train=False, download=True, transform=transform
+        # )
+        train_loader = torch.utils.data.DataLoader(train_set, batch_size=batch_size, shuffle=True)
+        # test_loader = torch.utils.data.DataLoader(
+        #     test_set, batch_size=batch_size, shuffle=False
+        # )
+        model = resnet18(num_classes=10)
+        model = model.to(device)
+    elif dataset_name.lower() == "mnist2":
+        logging.info(f"====> Loading {dataset_name} data")
+        train_set = datasets.MNIST("./data", train=True, download=True, transform=transform)
+        # test_set = datasets.MNIST(
+        #     "./data", train=False, download=True, transform=transform
+        # )
+        train_loader = torch.utils.data.DataLoader(train_set, batch_size=batch_size, shuffle=True)
+        # test_loader = torch.utils.data.DataLoader(
+        #     test_set, batch_size=batch_size, shuffle=False
+        # )
+        # Initialize the DQNDNN model
+        model = DQNDNN()
+        model = model.to(device)
+
+    # Other hyperparameters and optimizer setup
+    learning_rate = 0.01
+    criterion = nn.CrossEntropyLoss()
+    optimizer = torch.optim.SGD(model.parameters(), lr=learning_rate, weight_decay=0.001, momentum=0.9)
+    logging.info(f"====> num_epochs: {num_epochs}")
+    logging.info(f"====> learning_rate: {learning_rate}")
+    logging.info(f"====> Started training Resnet-18 {dataset_name} model")
+    logging.info(f"====> using device: {device}")
+    # total_step = len(train_loader)
+
+    for epoch in tqdm(range(num_epochs)):
+        for _, (images, labels) in tqdm(enumerate(train_loader)):
+            # Move tensors to the configured device
+            images = images.to(device)
+            labels = labels.to(device)
+
+            # Forward pass
+            outputs = model(images)
+            loss = criterion(outputs, labels)
+
+            # Backward and optimize
+            optimizer.zero_grad()
+            loss.backward()
+            optimizer.step()
+
+            del images, labels, outputs
+            torch.cuda.empty_cache()
+            gc.collect()
+
+        logging.info("Epoch [{}/{}], Loss: {:.4f}".format(epoch + 1, num_epochs, loss.item()))
+
+    # Save the model with the dataset name
+    logging.info(f"====> Finished training {dataset_name} model")
+    logging.info(f"====> Saving {dataset_name} model to {save_path}_{dataset_name}.pth")
+    torch.save(model.state_dict(), f"{save_path}_{dataset_name}.pth")
+    logging.info(f"====> Saved {dataset_name} model to {save_path}_{dataset_name}.pth")
+
+
+if __name__ == "__main__":
+    parser = argparse.ArgumentParser(description="Train a model with a specific dataset")
+    parser.add_argument("dataset_name", type=str, help="Name of the dataset")
+    parser.add_argument("location_path", type=str, help="Path to save the model")
+    parser.add_argument("--batch_size", type=int, default=64, help="Batch size for training")
+    parser.add_argument("--num_epochs", type=int, default=5, help="Number of epochs for training")
+    args = parser.parse_args()
+
+    train_model(args.dataset_name, args.location_path, args.batch_size, args.num_epochs)